import dotenv from 'dotenv';
dotenv.config();

import checkEnv from './src/loaders/checkEnv';
checkEnv();

import express from 'express';
import setupExpress from './src/loaders/setupExpress';
import setupRoutes from './src/loaders/setupRoutes';
import syncDatabase from './src/loaders/syncDatabase';
import setupErrorHandlers from './src/loaders/setupErrorHandlers';

const app = express();
setupExpress(app);
setupRoutes(app);
syncDatabase();
<<<<<<< HEAD
=======

>>>>>>> bb519bc8
setupErrorHandlers(app);

app.listen(app.get('port'), () => {
  console.log(`✅ Server listening on port ${app.get('port')}...`);
});<|MERGE_RESOLUTION|>--- conflicted
+++ resolved
@@ -13,12 +13,8 @@
 const app = express();
 setupExpress(app);
 setupRoutes(app);
+setupErrorHandlers(app);
 syncDatabase();
-<<<<<<< HEAD
-=======
-
->>>>>>> bb519bc8
-setupErrorHandlers(app);
 
 app.listen(app.get('port'), () => {
   console.log(`✅ Server listening on port ${app.get('port')}...`);
