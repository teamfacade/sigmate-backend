--- conflicted
+++ resolved
@@ -38,15 +38,12 @@
   updateCollectionCategory,
   updateCollectionUtility,
 } from '../database/collection';
-<<<<<<< HEAD
 import {
   auditWikiDocumentById,
   updateDocumentTextContent,
 } from '../database/wiki/document';
 import { createPgRes } from '../../middlewares/handlePagination';
-=======
 import ConflictError from '../../utils/errors/ConflictError';
->>>>>>> d85bd9f7
 
 type GetCollectionBySlugRequestQuery = {
   create?: boolean;
