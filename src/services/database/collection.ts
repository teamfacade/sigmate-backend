--- conflicted
+++ resolved
@@ -207,8 +207,6 @@
   }
 };
 
-<<<<<<< HEAD
-=======
 // for admin page
 export const getCollectionByUser = async (pg: PaginationOptions) => {
   try {
@@ -223,7 +221,6 @@
   }
 };
 
->>>>>>> 674fcd66
 export const countCollectionByUtility = async (
   uid: CollectionUtilityAttributes['id']
 ) => {
