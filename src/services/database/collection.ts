import { Op } from 'sequelize';
import { Transaction } from 'sequelize/types';
import db from '../../models';
import BcToken, { BcTokenCreationAttributes } from '../../models/BcToken';
import Block from '../../models/Block';
import Collection, {
  BlockCollectionAttrib,
  CollectionAttributes,
  CollectionCreationDTO,
  CollectionDeletionDTO,
  CollectionUpdateDTO,
} from '../../models/Collection';
import CollectionDeployer from '../../models/CollectionDeployer';
import CollectionCategory, {
  CollectionCategoryAttributes,
  CollectionCategoryCreationDTO,
  CollectionCategoryFindOrCreateDTO,
  CollectionCategoryUpdateDTO,
} from '../../models/CollectionCategory';
import CollectionUtility, {
  CollectionUtilityAttributes,
  CollectionUtilityCreationDTO,
  CollectionUtilityFindOrCreateDTO,
  CollectionUtilityUpdateDTO,
} from '../../models/CollectionUtility';
import ApiError from '../../utils/errors/ApiError';
import NotFoundError from '../../utils/errors/NotFoundError';
import SequelizeError from '../../utils/errors/SequelizeError';
import {
  auditTextBlock,
  createCollectionAttribBlock,
  deleteCollectionAttribBlocks,
} from './wiki/block';
import ConflictError from '../../utils/errors/ConflictError';
import UnauthenticatedError from '../../utils/errors/UnauthenticatedError';
import BadRequestError from '../../utils/errors/BadRequestError';
import DocumentAudit from '../../models/DocumentAudit';
import { PaginationOptions } from '../../middlewares/handlePagination';

const COLLECTION_ATTRIBS: BlockCollectionAttrib[] = [
  'team',
  'history',
  'category',
  'utility',
  'mintingPriceWl',
  'mintingPricePublic',
  'floorPrice',
  'discordUrl',
  'twitterHandle',
  'websiteUrl',
  'marketplace',
];

export const setCollectionDeployerAddresses = async (
  collection: Collection | null,
  deployerAddresses: string[],
  transaction: Transaction | undefined = undefined
) => {
  if (!collection) throw new ApiError('ERR_DB');
  deployerAddresses = deployerAddresses.filter((da) => Boolean(da));
  if (deployerAddresses.length === 0) return;

  try {
    // Create CollectionDeployers
    const cds = await Promise.all(
      deployerAddresses.map((da) =>
        CollectionDeployer.create({ address: da }, { transaction })
      )
    );

    // Link collection to CollectionDeployers
    await Promise.all(
      cds.map((cd) => cd.$set('collection', collection, { transaction }))
    );
  } catch (error) {
    throw new SequelizeError(error as Error);
  }
};

export const setCollectionPaymentTokens = async (
  collection: Collection,
  tokens: BcTokenCreationAttributes[],
  transaction: Transaction | undefined = undefined
) => {
  if (!collection) throw new ApiError('ERR_DB');
  try {
    // Find or create tokens
    const paymentTokens = (
      await Promise.all(
        tokens.map((pt) =>
          BcToken.findOrCreate({
            where: {
              name: pt.name,
              symbol: pt.symbol,
              address: pt.address,
            },
            defaults: pt,
            transaction,
          })
        )
      )
    ).map(([pt]) => pt);

    // Link tokens to collection
    await collection.$set('paymentTokens', paymentTokens, { transaction });
  } catch (error) {
    throw new SequelizeError(error as Error);
  }
};

export const findOrCreateCollectionCategory = async (
  collectionCategoryDTO: CollectionCategoryFindOrCreateDTO,
  transaction: Transaction | undefined = undefined
) => {
  try {
    // Collection category
    const [cc, created] = await CollectionCategory.findOrCreate({
      where: { name: collectionCategoryDTO.name },
      transaction,
    });
    const ps: Promise<unknown>[] = []; // promises
    if (created) {
      collectionCategoryDTO.createdBy &&
        ps.push(
          cc.$set('createdBy', collectionCategoryDTO.createdBy, { transaction })
        );
      collectionCategoryDTO.createdByDevice &&
        ps.push(
          cc.$set('createdByDevice', collectionCategoryDTO.createdByDevice, {
            transaction,
          })
        );
    }
    if (collectionCategoryDTO.collection) {
      ps.push(
        collectionCategoryDTO.collection.$set('category', cc, { transaction })
      );
    }
    await Promise.all(ps);
    return cc;
  } catch (error) {
    throw new SequelizeError(error as Error);
  }
};

export const findOrCreateCollectionUtility = async (
  collectionUtilityDTO: CollectionUtilityFindOrCreateDTO,
  transaction: Transaction | undefined = undefined
) => {
  try {
    // Collection Utility
    const [cu, created] = await CollectionUtility.findOrCreate({
      where: { name: collectionUtilityDTO.name },
      transaction,
    });
    const ps: Promise<unknown>[] = []; // promises
    if (created) {
      if (!collectionUtilityDTO.category) {
        // All utilities must belong to a collection category
        throw new ConflictError('ERR_COLLECTION_UTILITY_CREATE_NO_CATEGORY');
      }

      ps.push(
        cu.$set('category', collectionUtilityDTO.category, { transaction })
      );

      if (collectionUtilityDTO.createdBy) {
        ps.push(
          cu.$set('createdBy', collectionUtilityDTO.createdBy, { transaction })
        );
      }

      if (collectionUtilityDTO.createdByDevice) {
        ps.push(
          cu.$set('createdByDevice', collectionUtilityDTO.createdByDevice, {
            transaction,
          })
        );
      }
    }

    if (collectionUtilityDTO.collection) {
      ps.push(
        collectionUtilityDTO.collection.$set('utility', cu, { transaction })
      );
    }
    await Promise.all(ps);
    return cu;
  } catch (error) {
    throw new SequelizeError(error as Error);
  }
};

export const getCollectionById = async (id: CollectionAttributes['id']) => {
  try {
    return await Collection.findByPk(id);
  } catch (error) {
    throw new SequelizeError(error as Error);
  }
};

export const getCollectionBySlug = async (slug: string) => {
  try {
    return await Collection.findOne({ where: { slug } });
  } catch (error) {
    throw new SequelizeError(error as Error);
  }
};

<<<<<<< HEAD
// for admin page
export const getCollectionByUser = async (pg: PaginationOptions) => {
  try {
    const { limit, offset } = pg;
    return await Collection.findAndCountAll({
      where: { infoSource: 'user' },
      limit,
      offset,
    });
=======
export const countCollectionByUtility = async (
  uid: CollectionUtilityAttributes['id']
) => {
  try {
    const cu = await CollectionUtility.findByPk(uid);
    if (!cu) throw new NotFoundError();
    return await cu.$count('collections');
>>>>>>> d85bd9f7
  } catch (error) {
    throw new SequelizeError(error as Error);
  }
};

export const createCollection = async (
  collectionDTO: CollectionCreationDTO,
  transaction: Transaction | undefined = undefined
) => {
  try {
    const cl = await Collection.create(
      {
        contractAddress: collectionDTO.contractAddress,
        slug: collectionDTO.slug,
        name: collectionDTO.name,
        description: collectionDTO.description,
        documentId: collectionDTO.document?.id,
        contractSchema: collectionDTO.contractSchema,
        email: collectionDTO.email,
        blogUrl: collectionDTO.blogUrl,
        redditUrl: collectionDTO.redditUrl,
        facebookUrl: collectionDTO.facebookUrl,
        twitterHandle: collectionDTO.twitterHandle,
        discordUrl: collectionDTO.discordUrl,
        websiteUrl: collectionDTO.websiteUrl,
        telegramUrl: collectionDTO.telegramUrl,
        bitcointalkUrl: collectionDTO.bitcointalkUrl,
        githubUrl: collectionDTO.githubUrl,
        wechatUrl: collectionDTO.wechatUrl,
        linkedInUrl: collectionDTO.linkedInUrl,
        whitepaperUrl: collectionDTO.whitepaperUrl,
        imageUrl: collectionDTO.imageUrl,
        bannerImageUrl: collectionDTO.bannerImageUrl,
        mintingPriceWl: collectionDTO.mintingPriceWl,
        mintingPricePublic: collectionDTO.mintingPricePublic,
        floorPrice: collectionDTO.floorPrice,
        marketplace: collectionDTO.marketplace,
        openseaMetadataUpdatedAt: collectionDTO.openseaMetadataUpdatedAt,
        openseaPriceUpdatedAt: collectionDTO.openseaPriceUpdatedAt,
        createdById: collectionDTO.createdBy?.id,
        createdByDeviceId: collectionDTO.createdByDevice?.id,
        infoSource: collectionDTO.infoSource || 'opensea',
      },
      { transaction }
    );
    const blockElement = 'td';

    const attribBlocks: Block[] = [];

    for (const attrib of COLLECTION_ATTRIBS) {
      if (attrib) {
        const attribBlock = await createCollectionAttribBlock(
          {
            element: blockElement,
            textContent: collectionDTO[attrib] as string,
            document: collectionDTO.document,
            collection: cl,
            collectionAttrib: attrib,
            createdBy: collectionDTO.createdBy,
            createdByDevice: collectionDTO.createdByDevice,
            approved: true,
          },
          transaction
        );
        attribBlocks.push(attribBlock);
      }
    }

    const chainBlock = await createCollectionAttribBlock(
      {
        element: blockElement,
        textContent:
          collectionDTO.paymentTokens.map((pt) => pt.symbol).join(', ') || '',
        document: collectionDTO.document,
        collection: cl,
        collectionAttrib: 'paymentTokens',
        createdBy: collectionDTO.createdBy,
        createdByDevice: collectionDTO.createdByDevice,
        approved: true,
      },
      transaction
    );
    attribBlocks.push(chainBlock);

    // Link the deployer addresses
    await setCollectionDeployerAddresses(
      cl,
      collectionDTO.collectionDeployers,
      transaction
    );

    // Link the payment tokens
    await setCollectionPaymentTokens(
      cl,
      collectionDTO.paymentTokens,
      transaction
    );

    // Set the blocks
    await cl.$set('blocks', attribBlocks, { transaction });

    // Find or create the collection category
    let cc: CollectionCategory | undefined = undefined;
    if (collectionDTO.category) {
      cc = await findOrCreateCollectionCategory(
        {
          name: collectionDTO.category,
          collection: cl,
          createdBy: collectionDTO.createdBy,
          createdByDevice: collectionDTO.createdByDevice,
        },
        transaction
      );
    }

    // Find or create the collection utility
    if (collectionDTO.utility) {
      await findOrCreateCollectionUtility(
        {
          name: collectionDTO.utility,
          collection: cl,
          category: cc || undefined,
          createdBy: collectionDTO.createdBy,
          createdByDevice: collectionDTO.createdByDevice,
        },
        transaction
      );
    }

    return cl;
  } catch (error) {
    throw new SequelizeError(error as Error);
  }
};

export const createCollectionWithTx = async (
  collectionDTO: CollectionCreationDTO
) => {
  try {
    return await db.sequelize.transaction(async (transaction) => {
      return await createCollection(collectionDTO, transaction);
    });
  } catch (error) {
    throw new SequelizeError(error as Error);
  }
};

export const updateCollectionBySlug = async (
  slug: CollectionAttributes['slug'],
  collectionDTO: CollectionUpdateDTO,
  documentAudit: DocumentAudit | null = null,
  transaction: Transaction | undefined = undefined
) => {
  try {
    const cl = await Collection.findOne({ where: { slug }, transaction });
    if (!cl) throw new NotFoundError();

    await cl.update(
      {
        contractAddress: collectionDTO.contractAddress,
        slug: collectionDTO.slug,
        name: collectionDTO.name,
        description: collectionDTO.description,
        documentId: collectionDTO.document?.id,
        contractSchema: collectionDTO.contractSchema,
        email: collectionDTO.email,
        blogUrl: collectionDTO.blogUrl,
        redditUrl: collectionDTO.redditUrl,
        facebookUrl: collectionDTO.facebookUrl,
        twitterHandle: collectionDTO.twitterHandle,
        discordUrl: collectionDTO.discordUrl,
        websiteUrl: collectionDTO.websiteUrl,
        telegramUrl: collectionDTO.telegramUrl,
        bitcointalkUrl: collectionDTO.bitcointalkUrl,
        githubUrl: collectionDTO.githubUrl,
        wechatUrl: collectionDTO.wechatUrl,
        linkedInUrl: collectionDTO.linkedInUrl,
        whitepaperUrl: collectionDTO.whitepaperUrl,
        imageUrl: collectionDTO.imageUrl,
        bannerImageUrl: collectionDTO.bannerImageUrl,
        mintingPriceWl: collectionDTO.mintingPriceWl,
        mintingPricePublic: collectionDTO.mintingPricePublic,
        floorPrice: collectionDTO.floorPrice,
        marketplace: collectionDTO.marketplace,
        openseaMetadataUpdatedAt: collectionDTO.openseaMetadataUpdatedAt,
        openseaPriceUpdatedAt: collectionDTO.openseaPriceUpdatedAt,
        infoSource: collectionDTO.infoSource,
        infoConfirmedById:
          collectionDTO.infoConfirmedById || collectionDTO.infoConfirmedBy?.id,
      },
      { transaction }
    );

    // Audit Blocks if necessary
    const blocks = await cl.$get('blocks', { transaction });

    const blocksObj: Partial<Record<BlockCollectionAttrib, Block>> = {};

    blocks.forEach((block) => {
      if (block.collectionAttrib) {
        blocksObj[block.collectionAttrib] = block;
      }
    });

    const ps: Promise<unknown>[] = [];

    for (const attrib of COLLECTION_ATTRIBS) {
      if (attrib && blocksObj[attrib] && collectionDTO[attrib] !== undefined) {
        await auditTextBlock(
          blocksObj[attrib] as Block,
          {
            textContent: collectionDTO[attrib] as string,
            approved: true,
            updatedBy: collectionDTO.updatedBy,
            updatedByDevice: collectionDTO.updatedByDevice,
            documentAudit,
          },
          transaction
        );
      }
    }

    if (blocksObj.paymentTokens && collectionDTO.paymentTokens !== undefined) {
      auditTextBlock(
        blocksObj.paymentTokens,
        {
          textContent: collectionDTO.paymentTokens
            .map((pt) => pt.symbol)
            .join(', '),
          approved: true,
          updatedBy: collectionDTO.updatedBy,
          updatedByDevice: collectionDTO.updatedByDevice,
          documentAudit,
        },
        transaction
      );
    }

    // Update Collection Deployers
    if (collectionDTO.collectionDeployers) {
      ps.push(
        setCollectionDeployerAddresses(
          cl,
          collectionDTO.collectionDeployers,
          transaction
        )
      );
    }

    // Update Payment Tokens
    if (collectionDTO.paymentTokens) {
      ps.push(
        setCollectionPaymentTokens(cl, collectionDTO.paymentTokens, transaction)
      );
    }

    // Find or create collection category
    let cc: CollectionCategory | undefined = undefined;
    if (collectionDTO.category !== undefined) {
      cc = await findOrCreateCollectionCategory(
        {
          name: collectionDTO.category,
          collection: cl,
          createdBy: collectionDTO.updatedBy,
          createdByDevice: collectionDTO.updatedByDevice,
        },
        transaction
      );
    } else {
      cc = cl.category || (await cl.$get('category')) || undefined;
    }

    // Find or create collection utility
    if (collectionDTO.utility !== undefined) {
      ps.push(
        findOrCreateCollectionUtility(
          {
            name: collectionDTO.utility,
            collection: cl,
            category: cc || undefined,
            createdBy: collectionDTO.updatedBy,
            createdByDevice: collectionDTO.updatedByDevice,
          },
          transaction
        )
      );
    }

    await Promise.all(ps);

    return cl;
  } catch (error) {
    throw new SequelizeError(error as Error);
  }
};
export const updateCollectionBySlugWithTx = async (
  slug: CollectionAttributes['slug'],
  collectionDTO: CollectionUpdateDTO
) => {
  try {
    return await db.sequelize.transaction(async (transaction) => {
      return await updateCollectionBySlug(
        slug,
        collectionDTO,
        null,
        transaction
      );
    });
  } catch (error) {
    throw new SequelizeError(error as Error);
  }
};

export const deleteCollectionBySlug = async (dto: CollectionDeletionDTO) => {
  try {
    await db.sequelize.transaction(async (transaction) => {
      const cl = await Collection.findOne({
        where: { slug: dto.slug },
        transaction,
      });
      if (!cl) throw new NotFoundError();
      const u = dto.deletedBy;
      if (!u) throw new UnauthenticatedError();
      const d = dto.deletedByDevice;

      // Delete associated blocks
      await deleteCollectionAttribBlocks(
        cl,
        {
          deletedBy: u,
          deletedByDevice: d,
        },
        transaction
      );
      // TODO delete associated document
      // TODO delete associated NFTs
      // TODO delete associated minting schedules

      // Mark who deleted this collection
      await cl.$set('deletedBy', u, { transaction });
      d && (await cl.$set('deletedByDevice', d, { transaction }));

      // Finally, delete collection
      await cl.destroy({ transaction });
    });
  } catch (error) {
    throw new SequelizeError(error as Error);
  }
};

export const getCollectionCategoryById = async (
  id: CollectionCategoryAttributes['id']
) => {
  try {
    return await CollectionCategory.findByPk(id);
  } catch (error) {
    throw new SequelizeError(error as Error);
  }
};

export const getCollectionCategories = async (
  query: CollectionCategoryAttributes['name'] = ''
) => {
  try {
    if (!query) {
      return await CollectionCategory.findAll({ attributes: ['id', 'name'] });
    } else {
      // Search for categories that start with query
      return await CollectionCategory.findAll({
        where: {
          name: {
            [Op.startsWith]: query,
          },
        },
        attributes: ['id', 'name'],
      });
    }
  } catch (error) {
    throw new SequelizeError(error as Error);
  }
};

export const createCollectionCategory = async (
  dto: CollectionCategoryCreationDTO
) => {
  try {
    return await db.sequelize.transaction(async (transaction) => {
      const cc = await CollectionCategory.create(
        {
          name: dto.name,
          createdById: dto.createdBy?.id,
          createdByDeviceId: dto.createdByDevice?.id,
        },
        { transaction }
      );
      return cc;
    });
  } catch (error) {
    throw new SequelizeError(error as Error);
  }
};

export const updateCollectionCategory = async (
  dto: CollectionCategoryUpdateDTO
) => {
  try {
    if (!dto.id) throw new BadRequestError();
    const cc = await CollectionCategory.findByPk(dto.id);
    if (!cc) throw new NotFoundError();
    return await cc.update({
      name: dto.name,
      updatedById: dto.updatedBy?.id,
      updatedByDeviceId: dto.updatedByDevice?.id,
    });
  } catch (error) {
    throw new SequelizeError(error as Error);
  }
};

export const deleteCollectionCategory = async (
  id: CollectionCategoryAttributes['id']
) => {
  if (!id) throw new BadRequestError();
  try {
    return await CollectionCategory.destroy({ where: { id } });
  } catch (error) {
    throw new SequelizeError(error as Error);
  }
};

export const countCollectionUtilityInCategory = async (
  collectionCategoryId: CollectionCategoryAttributes['id']
) => {
  try {
    const cc = await CollectionCategory.findByPk(collectionCategoryId);
    if (!cc) throw new NotFoundError();
    return await cc.$count('utilities');
  } catch (error) {
    throw new SequelizeError(error as Error);
  }
};

export const getCollectionUtilitiesByCollectionCategoryId = async (
  collectionCategoryId: CollectionCategoryAttributes['id'],
  query: CollectionUtilityAttributes['name'] | undefined = ''
) => {
  try {
    const cc = await CollectionCategory.findByPk(collectionCategoryId);
    if (!cc) throw new NotFoundError();
    if (!query) {
      // TODO pagination
      return await cc.$get('utilities', { attributes: ['id', 'name'] });
    } else {
      // Look for utilities that starts with query
      return await cc.$get('utilities', {
        where: {
          name: {
            [Op.startsWith]: query,
          },
        },
        attributes: ['id', 'name'],
      });
    }
  } catch (error) {
    throw new SequelizeError(error as Error);
  }
};

export const createCollectionUtility = async (
  dto: CollectionUtilityCreationDTO
) => {
  try {
    // Check if CollectionCategory exists first
    if (dto.collectionCategoryId) {
      const cu = await CollectionCategory.findByPk(dto.collectionCategoryId);
      if (!cu) throw new ConflictError();
    }

    const cu = await CollectionUtility.create({
      name: dto.name,
      createdById: dto.createdById,
      createdByDeviceId: dto.createdByDeviceId,
      collectionCategoryId: dto.collectionCategoryId,
    });

    await Promise.all([
      dto.createdBy && cu.$set('createdBy', dto.createdBy),
      dto.createdByDevice && cu.$set('createdByDevice', dto.createdByDevice),
      dto.category && cu.$set('category', dto.category),
    ]);

    return cu;
  } catch (error) {
    throw new SequelizeError(error as Error);
  }
};

export const updateCollectionUtility = async (
  dto: CollectionUtilityUpdateDTO
) => {
  try {
    const cu = await CollectionUtility.findByPk(dto.id);
    if (!cu) throw new NotFoundError();
    return await cu.update({
      name: dto.name,
      updatedById: dto.updatedBy?.id || dto.updatedById,
      updatedByDeviceId: dto.updatedByDevice?.id || dto.updatedByDeviceId,
    });
  } catch (error) {
    throw new SequelizeError(error as Error);
  }
};

// TODO Delete collection utility
export const deleteCollectionUtilityById = async (
  id: CollectionUtilityAttributes['id']
) => {
  if (!id) throw new BadRequestError();
  try {
    return await CollectionUtility.destroy({ where: { id } });
  } catch (error) {
    throw new SequelizeError(error as Error);
  }
};<|MERGE_RESOLUTION|>--- conflicted
+++ resolved
@@ -207,7 +207,6 @@
   }
 };
 
-<<<<<<< HEAD
 // for admin page
 export const getCollectionByUser = async (pg: PaginationOptions) => {
   try {
@@ -217,7 +216,11 @@
       limit,
       offset,
     });
-=======
+  } catch (error) {
+    throw new SequelizeError(error as Error);
+  }
+};
+
 export const countCollectionByUtility = async (
   uid: CollectionUtilityAttributes['id']
 ) => {
@@ -225,7 +228,6 @@
     const cu = await CollectionUtility.findByPk(uid);
     if (!cu) throw new NotFoundError();
     return await cu.$count('collections');
->>>>>>> d85bd9f7
   } catch (error) {
     throw new SequelizeError(error as Error);
   }
