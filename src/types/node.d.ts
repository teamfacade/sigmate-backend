declare namespace NodeJS {
  interface ProcessEnv {
    NODE_ENV: 'development' | 'test' | 'production';
    SERVICE_NAME: string;
    PORT: number;
    DB_PORT: number;
    DB_DATABASE_DEV: string;
    DB_DATABASE_TEST: string;
    DB_DATABASE_PROD: string;
    DB_USERNAME_DEV: string;
    DB_USERNAME_TEST: string;
    DB_USERNAME_PROD: string;
    DB_PASSWORD_DEV: string;
    DB_PASSWORD_TEST: string;
    DB_PASSWORD_PROD: string;
    DB_HOST_DEV: string;
    DB_HOST_TEST: string;
    DB_HOST_PROD: string;
<<<<<<< HEAD
    AWS_BUCKET_NAME: string;
    AWS_ACCESS_KEY: string;
    AWS_SECRET_ACCESS_KEY: string;
    AWS_S3_IMAGE_BASEURL: string;
=======
>>>>>>> 233cadc4
    COOKIE_SECRET: string;
    GOOGLE_CLIENT_ID: string;
    GOOGLE_CLIENT_SECRET: string;
    PATH_PUBLIC_KEY: string;
    PATH_PRIVATE_KEY: string;
    AWS_BUCKET_NAME: string;
    AWS_ACCESS_KEY: string;
    AWS_SECRET_ACCESS_KEY: string;
    AWS_S3_IMAGE_BASEURL: string;
  }
}<|MERGE_RESOLUTION|>--- conflicted
+++ resolved
@@ -16,13 +16,6 @@
     DB_HOST_DEV: string;
     DB_HOST_TEST: string;
     DB_HOST_PROD: string;
-<<<<<<< HEAD
-    AWS_BUCKET_NAME: string;
-    AWS_ACCESS_KEY: string;
-    AWS_SECRET_ACCESS_KEY: string;
-    AWS_S3_IMAGE_BASEURL: string;
-=======
->>>>>>> 233cadc4
     COOKIE_SECRET: string;
     GOOGLE_CLIENT_ID: string;
     GOOGLE_CLIENT_SECRET: string;
