--- conflicted
+++ resolved
@@ -27,18 +27,12 @@
 } from './CollectionUtility';
 import Document, { DocumentAttributes } from './Document';
 import MintingSchedule from './MintingSchedule';
-<<<<<<< HEAD
-import User from './User';
-import UserDevice from './UserDevice';
-import Nft from './NFT';
-=======
 import Nft from './Nft';
 import User, { UserAttributes } from './User';
 import UserDevice, { UserDeviceAttributes } from './UserDevice';
 import Channel from './Channel';
 import DiscordAnnouncement from './DiscordAnnouncement';
 import TwitterAnnouncement from './TwitterAnnouncement';
->>>>>>> 0de5ed20
 
 export interface CollectionAttributes {
   id: number;
