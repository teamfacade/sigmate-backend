import _ from 'lodash';
import {
  AllowNull,
  BelongsTo,
  BelongsToMany,
  Column,
  DataType,
  Default,
  HasMany,
  HasOne,
  Model,
  Table,
  Unique,
} from 'sequelize-typescript';
import { Optional } from 'sequelize/types';
import BcToken, { BcTokenCreationAttributes, BcTokenResponse } from './BcToken';
import Block, { BlockResponse } from './Block';
import CollectionDeployer, {
  CollectionDeployerAttributes,
} from './CollectionDeployer';
import CollectionPaymentToken from './CollectionPaymentToken';
import CollectionCategory, {
  CollectionCategoryAttributes,
} from './CollectionCategory';
import CollectionUtility, {
  CollectionUtilityAttributes,
} from './CollectionUtility';
import Document, { DocumentAttributes } from './Document';
import MintingSchedule from './MintingSchedule';
import Nft from './Nft';
import User from './User';
import UserDevice from './UserDevice';
import Channel from './Channel';
import DiscordAnnouncement from './DiscordAnnouncement';
import TwitterAnnouncement from './TwitterAnnouncement';

export interface CollectionAttributes {
  id: number;
  contractAddress?: string;
  collectionDeployers?: CollectionDeployer[];
  slug: string;
  name: string; // display name
  description?: string;
  paymentTokens?: BcToken[];
  contractSchema: string; // ERC721
  email?: string;
  blogUrl?: string;
  redditUrl?: string;
  facebookUrl?: string;
  twitterHandle?: string;
  discordUrl?: string;
  websiteUrl?: string;
  telegramUrl?: string;
  bitcointalkUrl?: string;
  githubUrl?: string;
  wechatUrl?: string;
  linkedInUrl?: string;
  whitepaperUrl?: string;
  imageUrl?: string;
  bannerImageUrl?: string;
  mintingPriceWl?: string;
  mintingPricePublic?: string;
  floorPrice?: string;
  document?: Document;
  createdBy?: User;
  createdByDevice?: UserDevice;
  createdAt?: Date;
  updatedBy?: User;
  updatedByDevice?: UserDevice;
  updatedAt?: Date;
  deletedBy?: User;
  deletedByDevice?: UserDevice;
  mintingSchedules?: MintingSchedule[];
  category?: CollectionCategory;
  utility?: CollectionUtility;
  marketplace: string;
<<<<<<< HEAD
  nfts?: Nft[];
  openseaMetadataUpdatedAt?: Date;
  openseaPriceUpdatedAt?: Date;

  // Blocks
  // For verifying collection data
  blocks?: Block[];
=======
  nfts: Nft[];
  openseaUpdatedAt?: Date;
  channel?: Channel;
  discordAnnouncements?: DiscordAnnouncement[];
  twitterAnnouncements?: TwitterAnnouncement[];
>>>>>>> bb519bc8
}

export type CollectionCreationAttributes = Optional<CollectionAttributes, 'id'>;

export type BlockCollectionAttrib =
  | 'team'
  | 'history'
  | 'category'
  | 'utility'
  | 'mintingPriceWl'
  | 'mintingPricePublic'
  | 'floorPrice'
  | 'discordUrl'
  | 'twitterHandle'
  | 'websiteUrl'
  | 'paymentTokens'
  | 'marketplace'
  | '';

export type CollectionResponseConcise = Pick<
  CollectionAttributes,
  'id' | 'slug' | 'name' | 'imageUrl' | 'bannerImageUrl'
>;

export interface CollectionResponse
  extends Pick<
    CollectionAttributes,
    | 'id'
    | 'contractAddress'
    | 'slug'
    | 'name'
    | 'description'
    | 'contractSchema'
    | 'email'
    | 'blogUrl'
    | 'redditUrl'
    | 'facebookUrl'
    | 'twitterHandle'
    | 'discordUrl'
    | 'websiteUrl'
    | 'telegramUrl'
    | 'bitcointalkUrl'
    | 'githubUrl'
    | 'wechatUrl'
    | 'linkedInUrl'
    | 'whitepaperUrl'
    | 'imageUrl'
    | 'bannerImageUrl'
    | 'floorPrice'
    | 'mintingPriceWl'
    | 'mintingPricePublic'
    | 'marketplace'
    | 'openseaMetadataUpdatedAt'
    | 'openseaPriceUpdatedAt'
  > {
  collectionDeployers: (CollectionDeployerAttributes['address'] | null)[];
  paymentTokens?: (BcTokenResponse | null)[];
  document: Pick<DocumentAttributes, 'id' | 'title'>;
  category: Pick<CollectionCategoryAttributes, 'id' | 'name'>;
  utility: Pick<CollectionUtilityAttributes, 'id' | 'name'>;
  blocks?: Record<BlockCollectionAttrib, BlockResponse>;
}

export interface CollectionCreationDTO
  extends Pick<
    CollectionAttributes,
    | 'contractAddress'
    | 'slug'
    | 'name'
    | 'description'
    | 'contractSchema'
    | 'email'
    | 'blogUrl'
    | 'redditUrl'
    | 'facebookUrl'
    | 'twitterHandle'
    | 'discordUrl'
    | 'websiteUrl'
    | 'telegramUrl'
    | 'bitcointalkUrl'
    | 'githubUrl'
    | 'wechatUrl'
    | 'linkedInUrl'
    | 'whitepaperUrl'
    | 'imageUrl'
    | 'bannerImageUrl'
    | 'mintingPriceWl'
    | 'mintingPricePublic'
    | 'floorPrice'
    | 'document'
    | 'marketplace'
    | 'openseaMetadataUpdatedAt'
    | 'openseaPriceUpdatedAt'
  > {
  collectionDeployers: CollectionDeployerAttributes['address'][];
  paymentTokens: BcTokenCreationAttributes[];
  category?: CollectionCategoryAttributes['name'];
  utility?: CollectionUtilityAttributes['name'];
  createdBy: User;
  createdByDevice?: UserDevice;
  team?: string;
  history?: string;
}

export interface CollectionUpdateDTO
  extends Omit<
    Partial<CollectionCreationDTO>,
    'createdBy' | 'createdByDevice'
  > {
  updatedBy?: User;
  updatedByDevice?: UserDevice;
}

export interface CollectionDeletionDTO
  extends Pick<CollectionAttributes, 'slug'> {
  deletedBy?: User;
  deletedByDevice?: UserDevice;
}

export const OPENSEA_METADATA_UPDATE_PERIOD = 24 * 60 * 60 * 1000;
export const OPENSEA_PRICE_UPDATE_PERIOD = 60 * 60 * 1000;

@Table({
  modelName: 'Collection',
  tableName: 'collections',
  timestamps: true,
  underscored: true,
  paranoid: false,
  charset: 'utf8mb4',
  collate: 'utf8mb4_general_ci',
})
export default class Collection extends Model<
  CollectionAttributes,
  CollectionCreationAttributes
> {
  @Column(DataType.STRING(50))
  contractAddress: CollectionAttributes['contractAddress'];

  @HasMany(() => CollectionDeployer, 'collectionId')
  collectionDeployers: CollectionAttributes['collectionDeployers'];

  @Unique('slug')
  @AllowNull(false)
  @Column(DataType.STRING(191))
  slug!: CollectionAttributes['slug'];

  @AllowNull(false)
  @Column(DataType.STRING(191))
  name!: CollectionAttributes['name'];

  @Column(DataType.TEXT)
  description: CollectionAttributes['description'];

  @BelongsToMany(() => BcToken, () => CollectionPaymentToken)
  paymentTokens: CollectionAttributes['paymentTokens'];

  @AllowNull(false)
  @Column(DataType.STRING(16))
  contractSchema!: CollectionAttributes['contractSchema'];

  @Column(DataType.STRING(191))
  email: CollectionAttributes['email'];

  @Column(DataType.STRING(1024))
  blogUrl: CollectionAttributes['blogUrl'];

  @Column(DataType.STRING(1024))
  redditUrl: CollectionAttributes['redditUrl'];

  @Column(DataType.STRING(1024))
  facebookUrl: CollectionAttributes['facebookUrl'];

  @Column(DataType.STRING(25))
  twitterHandle: CollectionAttributes['twitterHandle'];

  @Column(DataType.STRING(1024))
  discordUrl: CollectionAttributes['discordUrl'];

  @Column(DataType.STRING(1024))
  websiteUrl: CollectionAttributes['websiteUrl'];

  @Column(DataType.STRING(1024))
  telegramUrl: CollectionAttributes['telegramUrl'];

  @Column(DataType.STRING(1024))
  bitcointalkUrl: CollectionAttributes['bitcointalkUrl'];

  @Column(DataType.STRING(1024))
  githubUrl: CollectionAttributes['githubUrl'];

  @Column(DataType.STRING(1024))
  wechatUrl: CollectionAttributes['wechatUrl'];

  @Column(DataType.STRING(1024))
  linkedInUrl: CollectionAttributes['linkedInUrl'];

  @Column(DataType.STRING(1024))
  whitepaperUrl: CollectionAttributes['whitepaperUrl'];

  @Column(DataType.STRING(1024))
  imageUrl: CollectionAttributes['imageUrl'];

  @Column(DataType.STRING(1024))
  bannerImageUrl: CollectionAttributes['bannerImageUrl'];

  @Column(DataType.STRING)
  mintingPriceWl?: CollectionAttributes['mintingPriceWl'];

  @Column(DataType.STRING)
  mintingPricePublic?: CollectionAttributes['mintingPricePublic'];

  @Default('0')
  @Column(DataType.STRING)
  floorPrice?: CollectionAttributes['floorPrice'];

  @HasOne(() => Document, 'collectionId')
  document: CollectionAttributes['document'];

  @BelongsTo(() => User, 'createdById')
  createdBy: CollectionAttributes['createdBy'];

  @BelongsTo(() => UserDevice, 'createdByDeviceId')
  createdByDevice: CollectionAttributes['createdByDevice'];

  @BelongsTo(() => User, 'updatedById')
  updatedBy: CollectionAttributes['updatedBy'];

  @BelongsTo(() => UserDevice, 'updatedByDeviceId')
  updatedByDevice: CollectionAttributes['updatedByDevice'];

  @BelongsTo(() => User, 'deletedById')
  deletedBy: CollectionAttributes['deletedBy'];

  @BelongsTo(() => UserDevice, 'deletedByDeviceId')
  deletedByDevice: CollectionAttributes['deletedByDevice'];

  @HasMany(() => MintingSchedule, 'collectionId')
  mintingSchedules: CollectionAttributes['mintingSchedules'];

  @BelongsTo(() => CollectionCategory, 'collectionCategoryId')
  category: CollectionAttributes['category'];

  @BelongsTo(() => CollectionUtility, 'collectionUtilityId')
  utility: CollectionAttributes['utility'];

  @AllowNull(false)
  @Column(DataType.STRING(191))
  marketplace!: CollectionAttributes['marketplace'];

  @HasMany(() => Nft, 'collectionId')
  nfts: CollectionAttributes['nfts'];

  @Column(DataType.DATE)
  openseaMetadataUpdatedAt: CollectionAttributes['openseaMetadataUpdatedAt'];

  @Column(DataType.DATE)
<<<<<<< HEAD
  openseaPriceUpdatedAt: CollectionAttributes['openseaPriceUpdatedAt'];

  @HasMany(() => Block, 'collectionId')
  blocks: CollectionAttributes['blocks'];

  toResponseJSONConcise(): CollectionResponseConcise {
    return {
      id: this.id,
      slug: this.slug,
      name: this.name,
      imageUrl: this.imageUrl,
      bannerImageUrl: this.bannerImageUrl,
    };
  }

  async toResponseJSON(
    myself: User | null = null
  ): Promise<CollectionResponse> {
    const clj = this.toJSON();
    const props = _.pick(clj, [
      'id',
      'contractAddress',
      'slug',
      'name',
      'description',
      'contractSchema',
      'email',
      'blogUrl',
      'redditUrl',
      'facebookUrl',
      'twitterHandle',
      'discordUrl',
      'websiteUrl',
      'telegramUrl',
      'bitcointalkUrl',
      'githubUrl',
      'wechatUrl',
      'linkedInUrl',
      'whitepaperUrl',
      'imageUrl',
      'bannerImageUrl',
      'floorPrice',
      'mintingPriceWl',
      'mintingPricePublic',
      'marketplace',
      'openseaMetadataUpdatedAt',
      'openseaPriceUpdatedAt',
    ]);

    const [
      collectionDeployers,
      paymentTokens,
      document,
      category,
      utility,
      blocks,
    ] = await Promise.all([
      this.$get('collectionDeployers', { attributes: ['address'] }),
      this.$get('paymentTokens', {
        attributes: ['id', 'name', 'symbol', 'address', 'imageUrl', 'decimals'],
      }),
      this.$get('document', { attributes: ['id', 'title'] }),
      this.$get('category', { attributes: ['id', 'name'] }),
      this.$get('utility', { attributes: ['id', 'name'] }),
      this.$get('blocks', {
        include: [
          {
            model: User,
            as: 'createdBy',
          },
          {
            model: User,
            as: 'updatedBy',
          },
          Collection,
        ],
      }),
    ]);

    // All the blocks
    const blockResponses = blocks
      ? await Promise.all(blocks.map((blk) => blk.toResponseJSON(myself)))
      : undefined;

    const blkrEntries: [BlockCollectionAttrib, BlockResponse][] | undefined =
      blockResponses?.map((b) => [b.collectionAttrib || '', b]);

    const blockResponse = blkrEntries
      ? (Object.fromEntries<BlockResponse>(blkrEntries) as Record<
          BlockCollectionAttrib,
          BlockResponse
        >)
      : undefined;

    const response: CollectionResponse = {
      ...props,
      collectionDeployers:
        collectionDeployers as CollectionResponse['collectionDeployers'],
      paymentTokens: paymentTokens as CollectionResponse['paymentTokens'],
      document: document as CollectionResponse['document'],
      category: category as CollectionResponse['category'],
      utility: utility as CollectionResponse['utility'],
      blocks: blockResponse,
    };

    return response;
  }
=======
  openseaUpdatedAt: CollectionAttributes['openseaUpdatedAt'];

  @HasOne(() => Channel, 'collectionId')
  channel: CollectionAttributes['channel'];

  @HasMany(() => DiscordAnnouncement, 'collectionId')
  discordAnnouncements: CollectionAttributes['discordAnnouncements'];

  @HasMany(() => TwitterAnnouncement, 'collectionId')
  twitterAnnouncements: CollectionAttributes['twitterAnnouncements'];
>>>>>>> bb519bc8
}<|MERGE_RESOLUTION|>--- conflicted
+++ resolved
@@ -74,7 +74,6 @@
   category?: CollectionCategory;
   utility?: CollectionUtility;
   marketplace: string;
-<<<<<<< HEAD
   nfts?: Nft[];
   openseaMetadataUpdatedAt?: Date;
   openseaPriceUpdatedAt?: Date;
@@ -82,13 +81,9 @@
   // Blocks
   // For verifying collection data
   blocks?: Block[];
-=======
-  nfts: Nft[];
-  openseaUpdatedAt?: Date;
   channel?: Channel;
   discordAnnouncements?: DiscordAnnouncement[];
   twitterAnnouncements?: TwitterAnnouncement[];
->>>>>>> bb519bc8
 }
 
 export type CollectionCreationAttributes = Optional<CollectionAttributes, 'id'>;
@@ -345,7 +340,6 @@
   openseaMetadataUpdatedAt: CollectionAttributes['openseaMetadataUpdatedAt'];
 
   @Column(DataType.DATE)
-<<<<<<< HEAD
   openseaPriceUpdatedAt: CollectionAttributes['openseaPriceUpdatedAt'];
 
   @HasMany(() => Block, 'collectionId')
@@ -453,8 +447,6 @@
 
     return response;
   }
-=======
-  openseaUpdatedAt: CollectionAttributes['openseaUpdatedAt'];
 
   @HasOne(() => Channel, 'collectionId')
   channel: CollectionAttributes['channel'];
@@ -464,5 +456,4 @@
 
   @HasMany(() => TwitterAnnouncement, 'collectionId')
   twitterAnnouncements: CollectionAttributes['twitterAnnouncements'];
->>>>>>> bb519bc8
 }